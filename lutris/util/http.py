--- conflicted
+++ resolved
@@ -12,11 +12,7 @@
 
 class Request:
     def __init__(self, url, timeout=30, stop_request=None,
-<<<<<<< HEAD
-                 thread_queue=None, headers={}, cookies=None):
-=======
-                 thread_queue=None, headers=None):
->>>>>>> 5033bcfc
+                 thread_queue=None, headers=None, cookies=None):
 
         if not url:
             raise ValueError('An URL is required!')
@@ -37,12 +33,9 @@
         self.headers = {
             'User-Agent': self.user_agent
         }
-<<<<<<< HEAD
         self.response_headers = None
-=======
         if headers is None:
             headers = {}
->>>>>>> 5033bcfc
         if not isinstance(headers, dict):
             raise TypeError('HTTP headers needs to be a dict ({})'.format(headers))
         self.headers.update(headers)
@@ -62,22 +55,14 @@
         logger.debug("GET %s", self.url)
         req = urllib.request.Request(url=self.url, data=data, headers=self.headers)
         try:
-<<<<<<< HEAD
             if self.opener:
                 request = self.opener.open(req, timeout=self.timeout)
             else:
                 request = urllib.request.urlopen(req, timeout=self.timeout)
-        except (urllib.error.HTTPError, CertificateError) as e:
-            logger.error("Unavailable url (%s): %s", self.url, e)
-        except (socket.timeout, urllib.error.URLError) as e:
-            logger.error("Unable to connect to server (%s): %s", self.url, e)
-=======
-            request = urllib.request.urlopen(req, timeout=self.timeout)
         except (urllib.error.HTTPError, CertificateError) as error:
             logger.error("Unavailable url (%s): %s", self.url, error)
         except (socket.timeout, urllib.error.URLError) as error:
             logger.error("Unable to connect to server (%s): %s", self.url, error)
->>>>>>> 5033bcfc
         else:
             # Response code is available with getcode but should 200 if there
             # is no exception
@@ -128,17 +113,13 @@
     @property
     def json(self):
         if self.content:
-<<<<<<< HEAD
             try:
                 return json.loads(self.text)
             except json.decoder.JSONDecodeError:
                 raise ValueError("Invalid response ({}:{}): {}".format(
                     self.url, self.status_code, self.text[:80]
                 ))
-=======
-            return json.loads(self.text)
         return None
->>>>>>> 5033bcfc
 
     @property
     def text(self):
