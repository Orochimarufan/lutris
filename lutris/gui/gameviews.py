# -*- coding: utf-8 -*-

import time

from gi.repository import Gtk, Gdk, GObject, Pango, GLib
from gi.repository.GdkPixbuf import Pixbuf

from lutris import pga
from lutris import runners
from lutris import settings
from lutris.game import Game

from lutris.gui.widgets.cellrenderers import GridViewCellRendererText
from lutris.gui.widgets.utils import get_pixbuf_for_game, BANNER_SIZE, BANNER_SMALL_SIZE

from lutris.services import xdg
from lutris.util.log import logger
from lutris.util.strings import gtk_safe

(
    COL_ID,
    COL_SLUG,
    COL_NAME,
    COL_ICON,
    COL_YEAR,
    COL_RUNNER,
    COL_RUNNER_HUMAN_NAME,
    COL_PLATFORM,
    COL_LASTPLAYED,
    COL_LASTPLAYED_TEXT,
    COL_INSTALLED,
    COL_INSTALLED_AT,
    COL_INSTALLED_AT_TEXT,
    COL_PLAYTIME,
    COL_PLAYTIME_TEXT
) = list(range(15))

COLUMN_NAMES = {
    COL_NAME: 'name',
    COL_YEAR: 'year',
    COL_RUNNER_HUMAN_NAME: 'runner',
    COL_PLATFORM: 'platform',
    COL_LASTPLAYED_TEXT: 'lastplayed',
    COL_INSTALLED_AT_TEXT: 'installed_at',
    COL_PLAYTIME_TEXT: 'playtime'
}
sortings = {
    'name': COL_NAME,
    'year': COL_YEAR,
    'runner': COL_RUNNER_HUMAN_NAME,
    'platform': COL_PLATFORM,
    'lastplayed': COL_LASTPLAYED,
    'installed_at': COL_INSTALLED_AT
}


class GameStore(GObject.Object):
    __gsignals__ = {
        "icons-changed": (GObject.SIGNAL_RUN_FIRST, None, (str,)),
        "sorting-changed": (GObject.SIGNAL_RUN_FIRST, None, (str, bool,))
    }

<<<<<<< HEAD
    def __init__(self, games, icon_type, filter_installed, sort_key, sort_ascending):
        super().__init__()
=======
    def __init__(self, games, icon_type, filter_installed, show_installed_first=False):
        super(GameStore, self).__init__()
>>>>>>> 5033bcfc
        self.games = games
        self.icon_type = icon_type
        self.filter_installed = filter_installed
        self.show_installed_first = show_installed_first
        self.filter_text = None
        self.filter_runner = None
        self.filter_platform = None
<<<<<<< HEAD
        self.runner_names = self.populate_runner_names()

        self.store = Gtk.ListStore(int, str, str, Pixbuf, str, str, str, str, int, str, bool, int, str)
        self.store.set_sort_column_id(COL_NAME, Gtk.SortType.ASCENDING)
        self.prevent_sort_update = False # prevent recursion with signals

=======
        self.modelfilter = None
        self.runner_names = {}

        self.store = Gtk.ListStore(int, str, str, Pixbuf, str, str, str, str, int, str, bool, int, str, str, str)
        if show_installed_first:
            self.store.set_sort_column_id(COL_INSTALLED, Gtk.SortType.DESCENDING)
        else:
            self.store.set_sort_column_id(COL_NAME, Gtk.SortType.ASCENDING)
>>>>>>> 5033bcfc
        self.modelfilter = self.store.filter_new()
        self.modelfilter.set_visible_func(self.filter_view)
        self.modelsort = Gtk.TreeModelSort.sort_new_with_model(self.modelfilter)
        self.sort_view(sort_key, sort_ascending)
        self.modelsort.connect('sort-column-changed', self.on_sort_column_changed)
        if games:
            self.fill_store(games)

    def __str__(self):
        return (
            "GameStore: <filter_installed: {filter_installed}, "
            "filter_text: {filter_text}>".format(**self.__dict__)
        )

    def get_ids(self):
        return [row[COL_ID] for row in self.store]

    def populate_runner_names(self):
        names = {}
        for runner in runners.__all__:
            runner_inst = runners.import_runner(runner)
            names[runner] = runner_inst.human_name
        return names

<<<<<<< HEAD
    def fill_store(self, games):
        """Fill the model"""
        for game in games:
            self.add_game(game)
=======
    def _fill_store_generator(self, games, batch=100):
        """Generator to fill the model in batches."""
        loop = 0
        for game in games:
            self.add_game(game)
            # Yield to GTK main loop once in a while
            loop += 1
            if (loop % batch) == 0:
                # Returning True to GLib.idle_add makes it run the callback
                # again. (Yeah, the GTK doc isn't clear about this feature :)
                yield True
        yield False
>>>>>>> 5033bcfc

    def filter_view(self, model, _iter, filter_data=None):
        """Filter the game list."""
        if self.filter_installed:
            installed = model.get_value(_iter, COL_INSTALLED)
            if not installed:
                return False
        if self.filter_text:
            name = model.get_value(_iter, COL_NAME)
            if not self.filter_text.lower() in name.lower():
                return False
        if self.filter_runner:
            runner = model.get_value(_iter, COL_RUNNER)
            if not self.filter_runner == runner:
                return False
        if self.filter_platform:
            platform = model.get_value(_iter, COL_PLATFORM)
            if platform != self.filter_platform:
                return False
        return True

<<<<<<< HEAD
    def sort_view(self, key='name', ascending=True):
        self.modelsort.set_sort_column_id(
            COL_NAME,
            Gtk.SortType.ASCENDING if ascending else Gtk.SortType.DESCENDING
        )
        self.modelsort.set_sort_column_id(
            sortings[key],
            Gtk.SortType.ASCENDING if ascending else Gtk.SortType.DESCENDING
        )

    def on_sort_column_changed(self, model):
        if self.prevent_sort_update:
            return
        (col, direction) = model.get_sort_column_id()
        key = next((c for c, k in sortings.items() if k == col), None)
        ascending = direction == Gtk.SortType.ASCENDING
        self.prevent_sort_update = True
        self.sort_view(key, ascending)
        self.prevent_sort_update = False
        self.emit('sorting-changed', key, ascending)
=======
    def sort_view(self, show_installed_first=False):
        self.show_installed_first = show_installed_first
        self.store.set_sort_column_id(COL_NAME, Gtk.SortType.ASCENDING)
        self.modelfilter.get_model().set_sort_column_id(COL_NAME, Gtk.SortType.ASCENDING)
        if show_installed_first:
            self.store.set_sort_column_id(COL_INSTALLED, Gtk.SortType.DESCENDING)
            self.modelfilter.get_model().set_sort_column_id(COL_INSTALLED, Gtk.SortType.DESCENDING)
>>>>>>> 5033bcfc

    def add_game_by_id(self, game_id):
        """Add a game into the store."""
        if not game_id:
            return
        game = pga.get_game_by_field(game_id, 'id')
        if not game or 'slug' not in game:
            raise ValueError('Can\'t find game {} ({})'.format(
                game_id, game
            ))
        self.add_game(game)

    def get_runner_info(self, game):
        if not game['runner']:
            return
        runner_human_name = self.runner_names.get(game['runner'], '')
        platform = game['platform']
        if not platform and game['installed']:
            game_inst = Game(game['id'])
            platform = game_inst.platform
            if not platform:
                game_inst.set_platform_from_runner()
                platform = game_inst.platform
                logger.debug("Setting platform for %s: %s", game['name'], platform)

        return runner_human_name, platform

    def add_game(self, game):
        platform = ''
        runner_human_name = ''
        runner_info = self.get_runner_info(game)
        if runner_info:
            runner_human_name, platform = runner_info
        else:
            game['installed'] = False

        lastplayed_text = ''
        if game['lastplayed']:
            lastplayed_text = time.strftime("%c", time.localtime(game['lastplayed']))

        installed_at_text = ''
        if game['installed_at']:
            installed_at_text = time.strftime("%c", time.localtime(game['installed_at']))

<<<<<<< HEAD
        pixbuf = get_pixbuf_for_game(game['slug'], self.icon_type, game['installed'])
=======
        pixbuf = get_pixbuf_for_game(game['slug'], self.icon_type,
                                     game['installed'])
        playtime_text = ''
        if game['playtime']:
            playtime_text = game['playtime']
>>>>>>> 5033bcfc
        self.store.append((
            game['id'],
            gtk_safe(game['slug']),
            gtk_safe(game['name']),
            pixbuf,
            gtk_safe(str(game['year'] or '')),
            gtk_safe(game['runner']),
            gtk_safe(runner_human_name),
            gtk_safe(platform),
            game['lastplayed'],
            gtk_safe(lastplayed_text),
            game['installed'],
            game['installed_at'],
<<<<<<< HEAD
            gtk_safe(installed_at_text)
=======
            installed_at_text,
            game['playtime'],
            playtime_text
>>>>>>> 5033bcfc
        ))
        self.sort_view(self.show_installed_first)

    def set_icon_type(self, icon_type):
        if icon_type != self.icon_type:
            self.icon_type = icon_type
            for row in self.store:
                row[COL_ICON] = get_pixbuf_for_game(
                    row[COL_SLUG], icon_type, is_installed=row[COL_INSTALLED]
                )
            self.emit('icons-changed', icon_type)  # Obsolete, only for GridView


class GameView:
    __gsignals__ = {
        "game-selected": (GObject.SIGNAL_RUN_FIRST, None, ()),
        "game-activated": (GObject.SIGNAL_RUN_FIRST, None, ()),
        "game-installed": (GObject.SIGNAL_RUN_FIRST, None, (int,)),
        "remove-game": (GObject.SIGNAL_RUN_FIRST, None, ()),
    }
    selected_game = None
    current_path = None
    contextual_menu = None

    def connect_signals(self):
        """Signal handlers common to all views"""
        self.connect('button-press-event', self.popup_contextual_menu)
        self.connect('key-press-event', self.handle_key_press)

    def populate_games(self, games):
        """Shortcut method to the GameStore fill_store method"""
        self.game_store.fill_store(games)

    @property
    def n_games(self):
        return len(self.game_store.store)

    def get_row_by_id(self, game_id, filtered=False):
        game_row = None
        if filtered:
            store = self.game_store.modelfilter
        else:
            store = self.game_store.store
        for model_row in store:
            if model_row[COL_ID] == int(game_id):
                game_row = model_row
        return game_row

    def has_game_id(self, game_id):
        return bool(self.get_row_by_id(game_id))

    def add_game_by_id(self, game_id):
        self.game_store.add_game_by_id(game_id)

    def remove_game(self, removed_id):
        row = self.get_row_by_id(removed_id)
        if row:
            self.remove_row(row.iter)
        else:
            logger.debug("Tried to remove %s but couln't find the row", removed_id)

    def remove_row(self, model_iter):
        """Remove a game from the view."""
        store = self.game_store.store
        store.remove(model_iter)

    def set_installed(self, game):
        """Update a game row to show as installed"""
        row = self.get_row_by_id(game.id)
        if not row:
            raise ValueError("Couldn't find row for id %d (%s)" % (game.id, game))
        row[COL_RUNNER] = game.runner_name
        row[COL_PLATFORM] = ''
        self.update_image(game.id, is_installed=True)

    def set_uninstalled(self, game):
        """Update a game row to show as uninstalled"""
        row = self.get_row_by_id(game.id)
        if not row:
            raise ValueError("Couldn't find row for id %s" % game.id)
        row[COL_RUNNER] = ''
        row[COL_PLATFORM] = ''
        self.update_image(game.id, is_installed=False)

    def update_row(self, game):
        """Update game informations.

        :param dict game: Dict holding game details
        """
        row = self.get_row_by_id(game['id'])
        if row:
            row[COL_YEAR] = str(game['year'])
            row[COL_PLAYTIME_TEXT] = game['playtime']
            self.update_image(game['id'], row[COL_INSTALLED])

    def update_image(self, game_id, is_installed=False):
        """Update game icon."""
        row = self.get_row_by_id(game_id)
        if row:
            game_slug = row[COL_SLUG]
            # get_pixbuf_for_game.cache_clear()
            game_pixbuf = get_pixbuf_for_game(game_slug,
                                              self.game_store.icon_type,
                                              is_installed)
            row[COL_ICON] = game_pixbuf
            row[COL_INSTALLED] = is_installed
            if isinstance(self, GameGridView):
                GLib.idle_add(self.queue_draw)

    def popup_contextual_menu(self, view, event):
        """Contextual menu."""
        if event.button != 3:
            return
        try:
            view.current_path = view.get_path_at_pos(event.x, event.y)
            if view.current_path:
                if isinstance(view, GameGridView):
                    view.select_path(view.current_path)
                elif isinstance(view, GameListView):
                    view.set_cursor(view.current_path[0])
        except ValueError:
            (_, path) = view.get_selection().get_selected()
            view.current_path = path

        if view.current_path:
            game_row = self.get_row_by_id(self.selected_game)
            self.contextual_menu.popup(event, game_row)

    def handle_key_press(self, widget, event):
        if not self.selected_game:
            return
        key = event.keyval
        if key == Gdk.KEY_Delete:
            self.emit("remove-game")


class GameListView(Gtk.TreeView, GameView):
    """Show the main list of games."""
    __gsignals__ = GameView.__gsignals__

    def __init__(self, store):
        self.game_store = store
        self.model = self.game_store.modelsort
        super().__init__(self.model)
        self.set_rules_hint(True)

        # Icon column
        image_cell = Gtk.CellRendererPixbuf()
        column = Gtk.TreeViewColumn("", image_cell, pixbuf=COL_ICON)
        column.set_reorderable(True)
        column.set_sort_indicator(False)
        self.append_column(column)

        # Text columns
        default_text_cell = self.set_text_cell()
        name_cell = self.set_text_cell()
        name_cell.set_padding(5, 0)

        self.set_column(name_cell, "Name", COL_NAME, 200)
        self.set_column(default_text_cell, "Year", COL_YEAR, 60)
        self.set_column(default_text_cell, "Runner", COL_RUNNER_HUMAN_NAME, 120)
        self.set_column(default_text_cell, "Platform", COL_PLATFORM, 120)
<<<<<<< HEAD
        self.set_column(default_text_cell, "Last played", COL_LASTPLAYED_TEXT, 120, sort_id=COL_LASTPLAYED)
        self.set_column(default_text_cell, "Installed at", COL_INSTALLED_AT_TEXT, 120, sort_id=COL_INSTALLED_AT)
=======
        self.set_column(default_text_cell, "Last played", COL_LASTPLAYED_TEXT, 120)
        self.set_sort_with_column(COL_LASTPLAYED_TEXT, COL_LASTPLAYED)
        self.set_column(default_text_cell, "Installed at", COL_INSTALLED_AT_TEXT, 120)
        self.set_sort_with_column(COL_INSTALLED_AT_TEXT, COL_INSTALLED_AT)
        self.set_column(default_text_cell, "Play Time", COL_PLAYTIME_TEXT, 100)
>>>>>>> 5033bcfc

        self.get_selection().set_mode(Gtk.SelectionMode.SINGLE)

        self.connect_signals()
        self.connect('row-activated', self.on_row_activated)
        self.get_selection().connect('changed', self.on_cursor_changed)

    @staticmethod
    def set_text_cell():
        text_cell = Gtk.CellRendererText()
        text_cell.set_padding(10, 0)
        text_cell.set_property("ellipsize", Pango.EllipsizeMode.END)
        return text_cell

    def set_column(self, cell, header, column_id, default_width, sort_id=None):
        column = Gtk.TreeViewColumn(header, cell, markup=column_id)
        column.set_sort_indicator(True)
        column.set_sort_column_id(column_id if sort_id is None else sort_id)
        self.set_column_sort(column_id if sort_id is None else sort_id)
        column.set_resizable(True)
        column.set_reorderable(True)
        width = settings.read_setting('%s_column_width' % COLUMN_NAMES[column_id], 'list view')
        column.set_fixed_width(int(width) if width else default_width)
        self.append_column(column)
        column.connect("notify::width", self.on_column_width_changed)
        return column

    def set_column_sort(self, col):
        """Sort a column and fallback to sorting by name and runner."""

        def sort_func(model, row1, row2, user_data):
            v1 = model.get_value(row1, col)
            v2 = model.get_value(row2, col)
            diff = -1 if v1 < v2 else 0 if v1 == v2 else 1
            if diff is 0:
                v1 = model.get_value(row1, COL_NAME)
                v2 = model.get_value(row2, COL_NAME)
                diff = -1 if v1 < v2 else 0 if v1 == v2 else 1
            if diff is 0:
                v1 = model.get_value(row1, COL_RUNNER_HUMAN_NAME)
                v2 = model.get_value(row2, COL_RUNNER_HUMAN_NAME)
                diff = -1 if v1 < v2 else 0 if v1 == v2 else 1
            return diff

        self.model.set_sort_func(col, sort_func)

    def get_selected_game(self):
        """Return the currently selected game's id."""
        selection = self.get_selection()
        if not selection:
            return None
        model, select_iter = selection.get_selected()
        if not select_iter:
            return None
        return model.get_value(select_iter, COL_ID)

    def set_selected_game(self, game_id):
        row = self.get_row_by_id(game_id, filtered=True)
        if row:
            self.set_cursor(row.path)

    def on_cursor_changed(self, widget, line=None, column=None):
        self.selected_game = self.get_selected_game()
        self.emit("game-selected")

    def on_row_activated(self, widget, line=None, column=None):
        self.selected_game = self.get_selected_game()
        self.emit("game-activated")

    @staticmethod
    def on_column_width_changed(col, *args):
        col_name = col.get_title()
        if col_name:
            settings.write_setting(col_name.replace(' ', '') + '_column_width',
                                   col.get_fixed_width(), 'list view')


class GameGridView(Gtk.IconView, GameView):
    __gsignals__ = GameView.__gsignals__

    def __init__(self, store):
        self.game_store = store
        self.model = self.game_store.modelsort
        super().__init__(model=self.model)

        self.set_column_spacing(1)
        self.set_pixbuf_column(COL_ICON)
        self.set_item_padding(1)
        self.cell_width = (BANNER_SIZE[0] if store.icon_type == "banner"
                           else BANNER_SMALL_SIZE[0])
        self.cell_renderer = GridViewCellRendererText(self.cell_width)
        self.pack_end(self.cell_renderer, False)
        self.add_attribute(self.cell_renderer, 'markup', COL_NAME)

        self.connect_signals()
        self.connect('item-activated', self.on_item_activated)
        self.connect('selection-changed', self.on_selection_changed)
        store.connect('icons-changed', self.on_icons_changed)

    def get_selected_game(self):
        """Return the currently selected game's id."""
        selection = self.get_selected_items()
        if not selection:
            return
        self.current_path = selection[0]
        store = self.get_model()
        return store.get(store.get_iter(self.current_path), COL_ID)[0]

    def set_selected_game(self, game_id):
        row = self.get_row_by_id(game_id, filtered=True)
        if row:
            self.select_path(row.path)

    def on_item_activated(self, view, path):
        self.selected_game = self.get_selected_game()
        self.emit("game-activated")

    def on_selection_changed(self, view):
        self.selected_game = self.get_selected_game()
        self.emit("game-selected")

    def on_icons_changed(self, store, icon_type):
        width = (BANNER_SIZE[0] if icon_type == "banner"
                 else BANNER_SMALL_SIZE[0])
        self.set_item_width(width)
        self.cell_renderer.props.width = width
        self.queue_draw()


class ContextualMenu(Gtk.Menu):
    def __init__(self, main_entries):
        super().__init__()
        self.main_entries = main_entries

    def add_menuitems(self, entries):
        for entry in entries:
            name = entry[0]
            label = entry[1]
            action = Gtk.Action(name=name, label=label)
            action.connect('activate', entry[2])
            menuitem = action.create_menu_item()
            menuitem.action_id = name
            self.append(menuitem)

    def popup(self, event, game_row=None, game=None):
        if game_row:
            game_id = game_row[COL_ID]
            game_slug = game_row[COL_SLUG]
            runner_slug = game_row[COL_RUNNER]
            is_installed = game_row[COL_INSTALLED]
        elif game:
            game_id = game.id
            game_slug = game.slug
            runner_slug = game.runner_name
            is_installed = game.is_installed

        # Clear existing menu
        for item in self.get_children():
            self.remove(item)

        # Main items
        self.add_menuitems(self.main_entries)
        # Runner specific items
        runner_entries = None
        if runner_slug:
            game = game or Game(game_id)
            try:
                runner = runners.import_runner(runner_slug)(game.config)
            except runners.InvalidRunner:
                runner_entries = None
            else:
                runner_entries = runner.context_menu_entries
        if runner_entries:
            self.append(Gtk.SeparatorMenuItem())
            self.add_menuitems(runner_entries)
        self.show_all()

        # Hide some items
        hiding_condition = {
            'add': is_installed,
            'install': is_installed,
            'install_more': not is_installed,
            'play': not is_installed,
            'configure': not is_installed,
            'desktop-shortcut': (
                not is_installed or
                xdg.desktop_launcher_exists(game_slug, game_id)
            ),
            'menu-shortcut': (
                not is_installed or
                xdg.menu_launcher_exists(game_slug, game_id)
            ),
            'rm-desktop-shortcut': (
                not is_installed or
                not xdg.desktop_launcher_exists(game_slug, game_id)
            ),
            'rm-menu-shortcut': (
                not is_installed or
                not xdg.menu_launcher_exists(game_slug, game_id)
            ),
            'browse': not is_installed or runner_slug == 'browser',
        }
        for menuitem in self.get_children():
            if not isinstance(menuitem, Gtk.ImageMenuItem):
                continue
            action = menuitem.action_id
            visible = not hiding_condition.get(action)
            menuitem.set_visible(visible)

        super().popup(None, None, None, None,
                                          event.button, event.time)<|MERGE_RESOLUTION|>--- conflicted
+++ resolved
@@ -60,13 +60,8 @@
         "sorting-changed": (GObject.SIGNAL_RUN_FIRST, None, (str, bool,))
     }
 
-<<<<<<< HEAD
-    def __init__(self, games, icon_type, filter_installed, sort_key, sort_ascending):
-        super().__init__()
-=======
-    def __init__(self, games, icon_type, filter_installed, show_installed_first=False):
+    def __init__(self, games, icon_type, filter_installed, sort_key, sort_ascending, show_installed_first=False):
         super(GameStore, self).__init__()
->>>>>>> 5033bcfc
         self.games = games
         self.icon_type = icon_type
         self.filter_installed = filter_installed
@@ -74,14 +69,6 @@
         self.filter_text = None
         self.filter_runner = None
         self.filter_platform = None
-<<<<<<< HEAD
-        self.runner_names = self.populate_runner_names()
-
-        self.store = Gtk.ListStore(int, str, str, Pixbuf, str, str, str, str, int, str, bool, int, str)
-        self.store.set_sort_column_id(COL_NAME, Gtk.SortType.ASCENDING)
-        self.prevent_sort_update = False # prevent recursion with signals
-
-=======
         self.modelfilter = None
         self.runner_names = {}
 
@@ -90,7 +77,6 @@
             self.store.set_sort_column_id(COL_INSTALLED, Gtk.SortType.DESCENDING)
         else:
             self.store.set_sort_column_id(COL_NAME, Gtk.SortType.ASCENDING)
->>>>>>> 5033bcfc
         self.modelfilter = self.store.filter_new()
         self.modelfilter.set_visible_func(self.filter_view)
         self.modelsort = Gtk.TreeModelSort.sort_new_with_model(self.modelfilter)
@@ -115,12 +101,6 @@
             names[runner] = runner_inst.human_name
         return names
 
-<<<<<<< HEAD
-    def fill_store(self, games):
-        """Fill the model"""
-        for game in games:
-            self.add_game(game)
-=======
     def _fill_store_generator(self, games, batch=100):
         """Generator to fill the model in batches."""
         loop = 0
@@ -133,7 +113,6 @@
                 # again. (Yeah, the GTK doc isn't clear about this feature :)
                 yield True
         yield False
->>>>>>> 5033bcfc
 
     def filter_view(self, model, _iter, filter_data=None):
         """Filter the game list."""
@@ -155,7 +134,6 @@
                 return False
         return True
 
-<<<<<<< HEAD
     def sort_view(self, key='name', ascending=True):
         self.modelsort.set_sort_column_id(
             COL_NAME,
@@ -165,6 +143,14 @@
             sortings[key],
             Gtk.SortType.ASCENDING if ascending else Gtk.SortType.DESCENDING
         )
+
+    # def sort_view(self, show_installed_first=False):
+    #     self.show_installed_first = show_installed_first
+    #     self.store.set_sort_column_id(COL_NAME, Gtk.SortType.ASCENDING)
+    #     self.modelfilter.get_model().set_sort_column_id(COL_NAME, Gtk.SortType.ASCENDING)
+    #     if show_installed_first:
+    #         self.store.set_sort_column_id(COL_INSTALLED, Gtk.SortType.DESCENDING)
+    #         self.modelfilter.get_model().set_sort_column_id(COL_INSTALLED, Gtk.SortType.DESCENDING)
 
     def on_sort_column_changed(self, model):
         if self.prevent_sort_update:
@@ -176,15 +162,6 @@
         self.sort_view(key, ascending)
         self.prevent_sort_update = False
         self.emit('sorting-changed', key, ascending)
-=======
-    def sort_view(self, show_installed_first=False):
-        self.show_installed_first = show_installed_first
-        self.store.set_sort_column_id(COL_NAME, Gtk.SortType.ASCENDING)
-        self.modelfilter.get_model().set_sort_column_id(COL_NAME, Gtk.SortType.ASCENDING)
-        if show_installed_first:
-            self.store.set_sort_column_id(COL_INSTALLED, Gtk.SortType.DESCENDING)
-            self.modelfilter.get_model().set_sort_column_id(COL_INSTALLED, Gtk.SortType.DESCENDING)
->>>>>>> 5033bcfc
 
     def add_game_by_id(self, game_id):
         """Add a game into the store."""
@@ -229,15 +206,11 @@
         if game['installed_at']:
             installed_at_text = time.strftime("%c", time.localtime(game['installed_at']))
 
-<<<<<<< HEAD
-        pixbuf = get_pixbuf_for_game(game['slug'], self.icon_type, game['installed'])
-=======
         pixbuf = get_pixbuf_for_game(game['slug'], self.icon_type,
                                      game['installed'])
         playtime_text = ''
         if game['playtime']:
             playtime_text = game['playtime']
->>>>>>> 5033bcfc
         self.store.append((
             game['id'],
             gtk_safe(game['slug']),
@@ -251,13 +224,9 @@
             gtk_safe(lastplayed_text),
             game['installed'],
             game['installed_at'],
-<<<<<<< HEAD
-            gtk_safe(installed_at_text)
-=======
-            installed_at_text,
+            gtk_safe(installed_at_text),
             game['playtime'],
             playtime_text
->>>>>>> 5033bcfc
         ))
         self.sort_view(self.show_installed_first)
 
@@ -420,16 +389,11 @@
         self.set_column(default_text_cell, "Year", COL_YEAR, 60)
         self.set_column(default_text_cell, "Runner", COL_RUNNER_HUMAN_NAME, 120)
         self.set_column(default_text_cell, "Platform", COL_PLATFORM, 120)
-<<<<<<< HEAD
-        self.set_column(default_text_cell, "Last played", COL_LASTPLAYED_TEXT, 120, sort_id=COL_LASTPLAYED)
-        self.set_column(default_text_cell, "Installed at", COL_INSTALLED_AT_TEXT, 120, sort_id=COL_INSTALLED_AT)
-=======
         self.set_column(default_text_cell, "Last played", COL_LASTPLAYED_TEXT, 120)
         self.set_sort_with_column(COL_LASTPLAYED_TEXT, COL_LASTPLAYED)
         self.set_column(default_text_cell, "Installed at", COL_INSTALLED_AT_TEXT, 120)
         self.set_sort_with_column(COL_INSTALLED_AT_TEXT, COL_INSTALLED_AT)
         self.set_column(default_text_cell, "Play Time", COL_PLAYTIME_TEXT, 100)
->>>>>>> 5033bcfc
 
         self.get_selection().set_mode(Gtk.SelectionMode.SINGLE)
 
