"""Widgets for the installer window"""
<<<<<<< HEAD
import os
import shutil
from gi.repository import Gtk, GObject, Pango
from lutris.util.strings import gtk_safe, add_url_tags
from lutris.util.log import logger
from lutris.util import system
from lutris.gui.widgets.download_progress import DownloadProgressBox
from lutris.gui.widgets.utils import get_icon
from lutris.gui.widgets.common import FileChooserEntry
from lutris.installer.steam_installer import SteamInstaller
=======
# Third Party Libraries
from gi.repository import GObject, Gtk, Pango

# Lutris Modules
from lutris.gui.widgets.utils import get_icon
from lutris.util.strings import escape_gtk_label
>>>>>>> 3e95a2ed


class InstallerLabel(Gtk.Label):

    """A label for installers"""
<<<<<<< HEAD
    def __init__(self, text, wrap=True):
=======

    def __init__(self, text):
>>>>>>> 3e95a2ed
        super().__init__()
        if wrap:
            self.set_line_wrap(True)
            self.set_line_wrap_mode(Pango.WrapMode.WORD_CHAR)
        else:
            self.set_property("ellipsize", Pango.EllipsizeMode.MIDDLE)
        self.set_alignment(0, 0.5)
        self.set_margin_right(12)
        self.set_markup(text)
        self.props.can_focus = False
        self.set_tooltip_text(text)


class InstallerScriptBox(Gtk.VBox):

    """Box displaying the details of a script, with associated action buttons"""

    def __init__(self, script, parent=None, revealed=False):
        super().__init__()
        self.script = script
        self.parent = parent
        self.revealer = None
        self.set_margin_left(12)
        self.set_margin_right(12)
        box = Gtk.Box(spacing=12, margin_top=6, margin_bottom=6)
        box.add(self.get_icon())
        box.pack_start(self.get_infobox(), True, True, 0)
        box.add(self.get_install_button())
        self.add(box)
        self.add(self.get_revealer(revealed))

    def get_rating(self):
        """Return a string representation of the API rating"""
        try:
            rating = int(self.script["rating"])
        except (ValueError, TypeError, KeyError):
            return ""
        return "⭐" * rating

    def get_infobox(self):
        """Return the central information box"""
        info_box = Gtk.VBox(spacing=6)
        title_box = Gtk.HBox(spacing=6)
        title_box.add(InstallerLabel("<b>%s</b>" % gtk_safe(self.script["version"])))
        title_box.pack_start(InstallerLabel(""), True, True, 0)
        rating_label = InstallerLabel(self.get_rating())
        rating_label.set_alignment(1, 0.5)
        title_box.pack_end(rating_label, False, False, 0)
        info_box.add(title_box)
        info_box.add(InstallerLabel(add_url_tags(self.script["description"])))
        return info_box

    def get_revealer(self, revealed):
        """Return the revelaer widget"""
        self.revealer = Gtk.Revealer()
        self.revealer.add(self.get_notes())
        self.revealer.set_reveal_child(revealed)
        return self.revealer

    def get_icon(self):
        """Return the runner icon widget"""
        icon = get_icon(self.script["runner"], size=(32, 32))
        return icon

    def get_install_button(self):
        """Return the install button widget"""
        align = Gtk.Alignment()
        align.set(0, 0, 0, 0)

        install_button = Gtk.Button("Install")
        install_button.connect("clicked", self.on_install_clicked)
        align.add(install_button)
        return align

    def get_notes(self):
        """Return the notes widget"""
        notes = self.script["notes"].strip()
        if not notes:
            return Gtk.Alignment()
        notes_label = InstallerLabel(notes)
        notes_label.set_margin_top(12)
        notes_label.set_margin_bottom(12)
        notes_label.set_margin_right(12)
        notes_label.set_margin_left(12)
        return notes_label

    def reveal(self, reveal=True):
        """Show or hide the information in the revealer"""
        if self.revealer:
            self.revealer.set_reveal_child(reveal)

    def on_install_clicked(self, _widget):
        """Handler to notify the parent of the selected installer"""
        self.parent.emit("installer-selected", self.script["slug"])


class InstallerPicker(Gtk.ListBox):

    """List box to pick between several installers"""

    __gsignals__ = {"installer-selected": (GObject.SIGNAL_RUN_FIRST, None, (str, ))}

    def __init__(self, scripts):
        super().__init__()
        revealed = True
        for script in scripts:
            self.add(InstallerScriptBox(script, parent=self, revealed=revealed))
            revealed = False  # Only reveal the first installer.
        self.connect('row-selected', self.on_activate)
        self.show_all()

    @staticmethod
    def on_activate(widget, row):
        """Handler for hiding and showing the revealers in children"""
        for script_box_row in widget:
            script_box = script_box_row.get_children()[0]
            script_box.reveal(False)
        installer_row = row.get_children()[0]
        installer_row.reveal()


class InstallerFileBox(Gtk.VBox):
    """Container for an installer file downloader / selector"""

    __gsignals__ = {
        "file-available": (GObject.SIGNAL_RUN_FIRST, None, ()),
        "file-ready": (GObject.SIGNAL_RUN_FIRST, None, ()),
        "file-unready": (GObject.SIGNAL_RUN_FIRST, None, ()),
    }

    def __init__(self, installer_file):
        super().__init__()
        self.installer_file = installer_file
        self.cache_to_pga = self.installer_file.uses_pga_cache()
        self.started = False
        self.start_func = None
        self.stop_func = None
        self.state_label = None  # Use this label to display status update
        self.set_margin_left(12)
        self.set_margin_right(12)
        self.provider = self.installer_file.provider
        self.popover = self.get_popover()
        self.file_provider_widget = None
        self.add(self.get_widgets())

    @property
    def is_ready(self):
        """Whether the file is ready to be downloaded / fetched from its provider"""
        if (
                self.provider in ("user", "pga")
                and not system.path_exists(self.installer_file.dest_file)
        ):
            return False
        return True

    def get_download_progress(self):
        """Return the widget for the download progress bar"""
        download_progress = DownloadProgressBox({
            "url": self.installer_file.url,
            "dest": self.installer_file.dest_file,
            "referer": self.installer_file.referer
        }, cancelable=True)
        download_progress.connect("complete", self.on_download_complete)
        download_progress.show()
        if (
                not self.installer_file.uses_pga_cache()
                and system.path_exists(self.installer_file.dest_file)
        ):
            os.remove(self.installer_file.dest_file)
        self.start_func = download_progress.start
        self.stop_func = download_progress.cancel
        return download_progress

    def get_file_provider_widget(self):
        """Return the widget used to track progress of file"""
        box = Gtk.VBox(spacing=6)
        if self.provider == "download":
            download_progress = self.get_download_progress()
            box.pack_start(download_progress, False, False, 0)
            return box
        if self.provider == "pga":
            url_label = InstallerLabel(
                "CACHED: %s" % gtk_safe(self.installer_file.human_url),
                wrap=False
            )
            box.pack_start(url_label, False, False, 6)
            return box
        if self.provider == "user":
            user_label = InstallerLabel(self.installer_file.human_url)
            box.pack_start(user_label, False, False, 0)
        if self.provider == "steam":
            steam_installer = SteamInstaller(self.installer_file.url,
                                             self.installer_file.id)
            steam_installer.connect("game-installed", self.on_download_complete)
            steam_installer.connect("state-changed", self.on_state_changed)
            self.start_func = steam_installer.install_steam_game
            self.stop_func = steam_installer.stop_func

            steam_box = Gtk.HBox(spacing=6)
            icon = get_icon("steam", size=(32, 32))
            icon.set_margin_right(6)
            steam_box.add(icon)
            info_box = Gtk.VBox(spacing=6)
            steam_label = InstallerLabel("Steam game for %s (appid: <b>%s</b>)" % (
                steam_installer.platform,
                steam_installer.appid
            ))
            info_box.add(steam_label)
            self.state_label = InstallerLabel("")
            info_box.add(self.state_label)
            steam_box.add(info_box)
            return steam_box

        return Gtk.Label(self.installer_file.url)

    def get_popover(self):
        """Return the popover widget to select file source"""
        popover = Gtk.Popover()
        popover.add(self.get_popover_menu())
        popover.set_position(Gtk.PositionType.BOTTOM)
        return popover

    def get_source_radiobutton(self, last_widget, label, source):
        """Return a radio button for the popover menu"""
        button = Gtk.RadioButton.new_with_label_from_widget(last_widget, label)
        if self.provider == source:
            button.set_active(True)
        button.connect("toggled", self.on_source_changed, source)
        return button

    def get_popover_menu(self):
        """Create the menu going into the popover"""
        vbox = Gtk.Box(orientation=Gtk.Orientation.VERTICAL)
        last_widget = None
        if "download" in self.installer_file.providers:
            download_button = self.get_source_radiobutton(last_widget, "Download", "download")
            vbox.pack_start(download_button, False, True, 10)
            last_widget = download_button
        if "pga" in self.installer_file.providers:
            pga_button = self.get_source_radiobutton(last_widget, "Use cache", "pga")
            vbox.pack_start(pga_button, False, True, 10)
            last_widget = pga_button
        user_button = self.get_source_radiobutton(last_widget, "Select file", "user")
        vbox.pack_start(user_button, False, True, 10)
        return vbox

    def replace_file_provider_widget(self):
        """Replace the file provider label and the source button with the actual widget"""
        self.file_provider_widget.destroy()
        widget_box = self.get_children()[0]
        if self.started:
            self.file_provider_widget = self.get_file_provider_widget()
            # Also remove the the source button
            for child in widget_box.get_children():
                child.destroy()
        else:
            self.file_provider_widget = self.get_file_provider_label()
        widget_box.pack_start(self.file_provider_widget, True, True, 0)
        widget_box.reorder_child(self.file_provider_widget, 0)
        widget_box.show_all()

    def on_source_changed(self, _button, source):
        """Change the source to a new provider, emit a new state"""
        if source == self.provider or not hasattr(self, "popover"):
            return
        self.provider = source
        self.replace_file_provider_widget()
        self.popover.popdown()
        button = self.popover.get_relative_to()
        if button:
            button.set_label(self.get_source_button_label())
        if self.provider == "user":
            self.emit("file-unready")
        else:
            self.emit("file-ready")

    def get_source_button_label(self):
        """Return the label for the source button"""
        if self.provider == "download":
            return "Download"
        if self.provider == "pga":
            return "Cache"
        if self.provider == "user":
            return "Local"
        raise ValueError("Unsupported provider %s" % self.provider)

    def get_file_provider_label(self):
        """Return the label displayed before the download starts"""
        if self.provider == "user":
            box = Gtk.VBox(spacing=6)
            location_entry = FileChooserEntry(
                self.installer_file.human_url,
                Gtk.FileChooserAction.OPEN,
                path=None
            )
            location_entry.entry.connect("changed", self.on_location_changed)
            location_entry.show()
            box.pack_start(location_entry, False, False, 0)
            if self.installer_file.uses_pga_cache(create=True):
                cache_option = Gtk.CheckButton("Cache file for future installations")
                cache_option.set_active(self.cache_to_pga)
                cache_option.connect("toggled", self.on_user_file_cached)
                box.pack_start(cache_option, False, False, 0)
            return box
        return InstallerLabel(self.installer_file.human_url)

    def get_widgets(self):
        """Return the widget with the source of the file and a way to change its source"""
        box = Gtk.HBox(
            spacing=12,
            margin_top=6,
            margin_bottom=6
        )
        self.file_provider_widget = self.get_file_provider_label()
        box.pack_start(self.file_provider_widget, True, True, 0)
        source_box = Gtk.HBox()
        source_box.props.valign = Gtk.Align.START
        box.pack_start(source_box, False, False, 0)
        source_box.pack_start(InstallerLabel("Source:"), False, False, 0)
        button = Gtk.Button.new_with_label(self.get_source_button_label())
        button.connect("clicked", self.on_file_source_select)
        source_box.pack_start(button, False, False, 0)
        return box

    def on_file_source_select(self, button):
        """Open the popover to switch to a different source"""
        self.popover.set_relative_to(button)
        self.popover.show_all()
        self.popover.popup()

    def on_location_changed(self, widget):
        """Open a file picker when the browse button is clicked"""
        file_path = os.path.expanduser(widget.get_text())
        self.installer_file.dest_file = file_path
        if system.path_exists(file_path):
            self.emit("file-ready")
        else:
            self.emit("file-unready")

    def on_user_file_cached(self, checkbutton):
        """Enable or disable caching of user provided files"""
        self.cache_to_pga = checkbutton.get_active()

    def on_state_changed(self, _widget, state):
        """Update the state label with a new state"""
        self.state_label.set_text(state)

    def start(self):
        """Starts the download of the file"""
        self.started = True
        self.installer_file.prepare()
        self.replace_file_provider_widget()
        if self.provider in ("pga", "user") and self.is_ready:
            self.emit("file-available")
            self.cache_file()
            return
        if self.start_func:
            self.start_func()
        else:
            logger.info("No start function provided, this file can't be provided")

    def cache_file(self):
        """Copy file to the PGA cache"""
        if self.cache_to_pga:
            if os.path.dirname(self.installer_file.dest_file) == self.installer_file.cache_path:
                return
            shutil.copy(self.installer_file.dest_file, self.installer_file.cache_path)
            logger.debug("Copied %s to cache %s",
                         self.installer_file.dest_file,
                         self.installer_file.cache_path)

    def on_download_cancelled(self):
        """Handle cancellation of installers"""

    def on_download_complete(self, widget, _data=None):
        """Action called on a completed download."""
        if isinstance(widget, SteamInstaller):
            self.installer_file.dest_file = widget.get_steam_data_path()
        self.emit("file-available")
        self.cache_file()


class InstallerFilesBox(Gtk.ListBox):
    """List box presenting all files needed for an installer"""

    __gsignals__ = {
        "files-ready": (GObject.SIGNAL_RUN_LAST, None, (bool, )),
        "files-available": (GObject.SIGNAL_RUN_LAST, None, ())
    }

    def __init__(self, installer_files, parent):
        super().__init__()
        self.parent = parent
        self.installer_files = installer_files
        self.ready_files = set()
        self.available_files = set()
        self.installer_files_boxes = {}
        for installer_file in installer_files:
            installer_file_box = InstallerFileBox(installer_file)
            installer_file_box.connect("file-ready", self.on_file_ready)
            installer_file_box.connect("file-unready", self.on_file_unready)
            installer_file_box.connect("file-available", self.on_file_available)
            self.installer_files_boxes[installer_file.id] = installer_file_box
            self.add(installer_file_box)
            if installer_file_box.is_ready:
                self.ready_files.add(installer_file.id)
        self.show_all()
        self.check_files_ready()

    def start_all(self):
        """Start all downloads"""
        for file_id in self.installer_files_boxes:
            self.installer_files_boxes[file_id].start()

    @property
    def is_ready(self):
        """Return True if all files are ready to be fetched"""
        return len(self.ready_files) == len(self.installer_files)

    def check_files_ready(self):
        """Checks if all installer files are ready and emit a signal if so"""
        logger.debug("Files are ready? %s", self.is_ready)
        self.emit("files-ready", self.is_ready)

    def on_file_ready(self, widget):
        """Fired when a file has a valid provider.
        If the file is user provided, it must set to a valid path.
        """
        file_id = widget.installer_file.id
        self.ready_files.add(file_id)
        self.check_files_ready()

    def on_file_unready(self, widget):
        """Fired when a file can't be provided.
        Blocks the installer from continuing.
        """
        file_id = widget.installer_file.id
        self.ready_files.remove(file_id)
        self.check_files_ready()

    def on_file_available(self, widget):
        """A new file is available"""
        file_id = widget.installer_file.id
        self.available_files.add(file_id)
        if len(self.available_files) == len(self.installer_files):
            logger.info("All files available")
            self.emit("files-available")

    def get_game_files(self):
        """Return a mapping of the local files usable by the interpreter"""
        return {
            installer_file.id: installer_file.dest_file
            for installer_file in self.installer_files
        }<|MERGE_RESOLUTION|>--- conflicted
+++ resolved
@@ -1,5 +1,4 @@
 """Widgets for the installer window"""
-<<<<<<< HEAD
 import os
 import shutil
 from gi.repository import Gtk, GObject, Pango
@@ -10,25 +9,12 @@
 from lutris.gui.widgets.utils import get_icon
 from lutris.gui.widgets.common import FileChooserEntry
 from lutris.installer.steam_installer import SteamInstaller
-=======
-# Third Party Libraries
-from gi.repository import GObject, Gtk, Pango
-
-# Lutris Modules
-from lutris.gui.widgets.utils import get_icon
-from lutris.util.strings import escape_gtk_label
->>>>>>> 3e95a2ed
 
 
 class InstallerLabel(Gtk.Label):
 
     """A label for installers"""
-<<<<<<< HEAD
     def __init__(self, text, wrap=True):
-=======
-
-    def __init__(self, text):
->>>>>>> 3e95a2ed
         super().__init__()
         if wrap:
             self.set_line_wrap(True)
