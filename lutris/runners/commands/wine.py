"""Wine commands for installers"""
# Standard Library
# pylint: disable=too-many-arguments
import os
import shlex
import time

# Lutris Modules
from lutris import runtime, settings
from lutris.command import MonitoredCommand
from lutris.config import LutrisConfig
from lutris.runners import import_runner
<<<<<<< HEAD
from lutris.command import MonitoredCommand
from lutris.util import system
from lutris.util.strings import split_arguments
=======
from lutris.util import system
>>>>>>> 3e95a2ed
from lutris.util.log import logger
from lutris.util.strings import split_arguments
from lutris.util.wine.cabinstall import CabInstaller
from lutris.util.wine.prefix import WinePrefixManager
from lutris.util.wine.wine import (
    WINE_DEFAULT_ARCH, WINE_DIR, detect_arch, detect_prefix_arch, get_overrides_env, get_real_executable,
    use_lutris_runtime
)


def set_regedit(
    path,
    key,
    value="",
    type="REG_SZ",  # pylint: disable=redefined-builtin
    wine_path=None,
    prefix=None,
    arch=WINE_DEFAULT_ARCH,
):
    """Add keys to the windows registry.

    Path is something like HKEY_CURRENT_USER/Software/Wine/Direct3D
    """
    formatted_value = {
        "REG_SZ": '"%s"' % value,
        "REG_DWORD": "dword:" + value,
        "REG_BINARY": "hex:" + value.replace(" ", ","),
        "REG_MULTI_SZ": "hex(2):" + value,
        "REG_EXPAND_SZ": "hex(7):" + value,
    }
    # Make temporary reg file
    reg_path = os.path.join(settings.CACHE_DIR, "winekeys.reg")
    with open(reg_path, "w") as reg_file:
        reg_file.write('REGEDIT4\n\n[%s]\n"%s"=%s\n' % (path, key, formatted_value[type]))
    logger.debug("Setting [%s]:%s=%s", path, key, formatted_value[type])
    set_regedit_file(reg_path, wine_path=wine_path, prefix=prefix, arch=arch)
    os.remove(reg_path)


def set_regedit_file(filename, wine_path=None, prefix=None, arch=WINE_DEFAULT_ARCH):
    """Apply a regedit file to the Windows registry."""
    if arch == "win64" and wine_path and system.path_exists(wine_path + "64"):
        # Use wine64 by default if set to a 64bit prefix. Using regular wine
        # will prevent some registry keys from being created. Most likely to be
        # a bug in Wine. see: https://github.com/lutris/lutris/issues/804
        wine_path = wine_path + "64"

    wineexec(
        "regedit",
        args="/S '%s'" % filename,
        wine_path=wine_path,
        prefix=prefix,
        arch=arch,
        blocking=True,
    )


def delete_registry_key(key, wine_path=None, prefix=None, arch=WINE_DEFAULT_ARCH):
    """Deletes a registry key from a Wine prefix"""
    wineexec(
        "regedit",
        args='/S /D "%s"' % key,
        wine_path=wine_path,
        prefix=prefix,
        arch=arch,
        blocking=True,
    )


def create_prefix(  # noqa: C901
    prefix,
    wine_path=None,
    arch=WINE_DEFAULT_ARCH,
    overrides=None,
    install_gecko=None,
    install_mono=None,
):
    """Create a new Wine prefix."""
    # pylint: disable=too-many-locals
    if overrides is None:
        overrides = {}
    if not prefix:
        raise ValueError("No Wine prefix path given")
    logger.info("Creating a %s prefix in %s", arch, prefix)

    # Follow symlinks, don't delete existing ones as it would break some setups
    if os.path.islink(prefix):
        prefix = os.readlink(prefix)

    # Avoid issue of 64bit Wine refusing to create win32 prefix
    # over an existing empty folder.
    if os.path.isdir(prefix) and not os.listdir(prefix):
        os.rmdir(prefix)

    if not wine_path:
        wine = import_runner("wine")
        wine_path = wine().get_executable()
    if not wine_path:
        logger.error("Wine not found, can't create prefix")
        return
    wineboot_path = os.path.join(os.path.dirname(wine_path), "wineboot")
    if not system.path_exists(wineboot_path):
        logger.error(
            "No wineboot executable found in %s, "
            "your wine installation is most likely broken",
            wine_path,
        )
        return

    if install_gecko == "False":
        overrides["mshtml"] = "disabled"
    if install_mono == "False":
        overrides["mscoree"] = "disabled"

    wineenv = {
        "WINEARCH": arch,
        "WINEPREFIX": prefix,
        "WINEDLLOVERRIDES": get_overrides_env(overrides),
    }

    system.execute([wineboot_path], env=wineenv)
    for loop_index in range(50):
        time.sleep(0.25)
        if system.path_exists(os.path.join(prefix, "user.reg")):
            break
        if loop_index == 20:
            logger.warning("Wine prefix creation is taking longer than expected...")
    if not os.path.exists(os.path.join(prefix, "user.reg")):
        logger.error("No user.reg found after prefix creation. " "Prefix might not be valid")
        return
    logger.info("%s Prefix created in %s", arch, prefix)
    prefix_manager = WinePrefixManager(prefix)
    prefix_manager.setup_defaults()
    if 'steamapps/common' in prefix.lower():
        from lutris.runners.winesteam import winesteam
        runner = winesteam()
        logger.info("Transfering Steam information from default prefix to new prefix")
        dest_path = '/tmp/steam.reg'
        default_prefix = runner.get_default_prefix(runner.default_arch)
        wineexec("regedit", args=r"/E '%s' 'HKEY_CURRENT_USER\Software\Valve\Steam'" % dest_path, prefix=default_prefix)
        set_regedit_file(dest_path, wine_path=wine_path, prefix=prefix, arch=arch)
        try:
            os.remove(dest_path)
        except FileNotFoundError:
            logger.error("File %s was already removed", dest_path)
        steam_drive_path = os.path.join(prefix, 'dosdevices', 's:')
        if not system.path_exists(steam_drive_path):
            logger.info("Linking Steam default prefix to drive S:")
            os.symlink(os.path.join(default_prefix, 'drive_c'), steam_drive_path)


def winekill(prefix, arch=WINE_DEFAULT_ARCH, wine_path=None, env=None, initial_pids=None):
    """Kill processes in Wine prefix."""

    initial_pids = initial_pids or []

    if not wine_path:
        wine = import_runner("wine")
        wine_path = wine().get_executable()
    wine_root = os.path.dirname(wine_path)
    if not env:
        env = {"WINEARCH": arch, "WINEPREFIX": prefix}
    command = [os.path.join(wine_root, "wineserver"), "-k"]

    logger.debug("Killing all wine processes: %s", command)
    logger.debug("\tWine prefix: %s", prefix)
    logger.debug("\tWine arch: %s", arch)
    if initial_pids:
        logger.debug("\tInitial pids: %s", initial_pids)

    system.execute(command, env=env, quiet=True)

    logger.debug("Waiting for wine processes to terminate")
    # Wineserver needs time to terminate processes
    num_cycles = 0
    while True:
        num_cycles += 1
        running_processes = [pid for pid in initial_pids if system.path_exists("/proc/%s" % pid)]

        if not running_processes:
            break
        if num_cycles > 20:
            logger.warning(
                "Some wine processes are still running: %s",
                ", ".join(running_processes),
            )
            break
        time.sleep(0.1)
    logger.debug("Done waiting.")


# pragma pylint: disable=too-many-locals
def wineexec(  # noqa: C901
    executable,
    args="",
    wine_path=None,
    prefix=None,
    arch=None,
    working_dir=None,
    winetricks_wine="",
    blocking=False,
    config=None,
    include_processes=None,
    exclude_processes=None,
    disable_runtime=False,
    env=None,
    overrides=None,
):
    """
    Execute a Wine command.

    Args:
        executable (str): wine program to run, pass None to run wine itself
        args (str): program arguments
        wine_path (str): path to the wine version to use
        prefix (str): path to the wine prefix to use
        arch (str): wine architecture of the prefix
        working_dir (str): path to the working dir for the process
        winetricks_wine (str): path to the wine version used by winetricks
        blocking (bool): if true, do not run the process in a thread
        config (LutrisConfig): LutrisConfig object for the process context
        watch (list): list of process names to monitor (even when in a ignore list)

    Returns:
        Process results if the process is running in blocking mode or
        MonitoredCommand instance otherwise.
    """
    if env is None:
        env = {}
    if exclude_processes is None:
        exclude_processes = []
    if include_processes is None:
        include_processes = []
    executable = str(executable) if executable else ""
    if isinstance(include_processes, str):
        include_processes = shlex.split(include_processes)
    if isinstance(exclude_processes, str):
        exclude_processes = shlex.split(exclude_processes)
    if not wine_path:
        wine = import_runner("wine")
        wine_path = wine().get_executable()
    if not wine_path:
        raise RuntimeError("Wine is not installed")

    if not working_dir:
        if os.path.isfile(executable):
            working_dir = os.path.dirname(executable)

    executable, _args, working_dir = get_real_executable(executable, working_dir)
    if _args:
        args = '{} "{}"'.format(_args[0], _args[1])

    # Create prefix if necessary
    if arch not in ("win32", "win64"):
        arch = detect_arch(prefix, wine_path)
    if not detect_prefix_arch(prefix):
        wine_bin = winetricks_wine if winetricks_wine else wine_path
        create_prefix(prefix, wine_path=wine_bin, arch=arch)

    wineenv = {"WINEARCH": arch}
    if winetricks_wine:
        wineenv["WINE"] = winetricks_wine
    else:
        wineenv["WINE"] = wine_path

    if prefix:
        wineenv["WINEPREFIX"] = prefix

    wine_config = config or LutrisConfig(runner_slug="wine")
    disable_runtime = disable_runtime or wine_config.system_config["disable_runtime"]
    if use_lutris_runtime(wine_path=wineenv["WINE"], force_disable=disable_runtime):
        if WINE_DIR in wine_path:
            wine_root_path = os.path.dirname(os.path.dirname(wine_path))
        elif WINE_DIR in winetricks_wine:
            wine_root_path = os.path.dirname(os.path.dirname(winetricks_wine))
        else:
            wine_root_path = None
        wineenv["LD_LIBRARY_PATH"] = ":".join(
            runtime.get_paths(
                prefer_system_libs=wine_config.system_config["prefer_system_libs"],
                wine_path=wine_root_path,
            )
        )

    if overrides:
        wineenv["WINEDLLOVERRIDES"] = get_overrides_env(overrides)

    if env:
        wineenv.update(env)

    command_parameters = [wine_path]
    if executable:
        command_parameters.append(executable)
    command_parameters += split_arguments(args)
    if blocking:
        return system.execute(command_parameters, env=wineenv, cwd=working_dir)
    wine = import_runner("wine")
    command = MonitoredCommand(
        command_parameters,
        runner=wine(),
        env=wineenv,
        cwd=working_dir,
        include_processes=include_processes,
        exclude_processes=exclude_processes,
    )
    command.start()
    return command


# pragma pylint: enable=too-many-locals


def winetricks(
    app,
    prefix=None,
    arch=None,
    silent=True,
    wine_path=None,
    config=None,
    env=None,
    disable_runtime=False,
):
    """Execute winetricks."""
    wine_config = config or LutrisConfig(runner_slug="wine")
    winetricks_path = os.path.join(settings.RUNTIME_DIR, "winetricks/winetricks")
    if (wine_config.runner_config.get("system_winetricks") or not system.path_exists(winetricks_path)):
        winetricks_path = system.find_executable("winetricks")
        if not winetricks_path:
            raise RuntimeError("No installation of winetricks found")
    if wine_path:
        winetricks_wine = wine_path
    else:
        wine = import_runner("wine")
        winetricks_wine = wine().get_executable()
    if arch not in ("win32", "win64"):
        arch = detect_arch(prefix, winetricks_wine)
    args = app
    if str(silent).lower() in ("yes", "on", "true"):
        args = "--unattended " + args
    return wineexec(
        None,
        prefix=prefix,
        winetricks_wine=winetricks_wine,
        wine_path=winetricks_path,
        arch=arch,
        args=args,
        config=config,
        env=env,
        disable_runtime=disable_runtime,
    )


def winecfg(wine_path=None, prefix=None, arch=WINE_DEFAULT_ARCH, config=None, env=None):
    """Execute winecfg."""
    if not wine_path:
        logger.debug("winecfg: Reverting to default wine")
        wine = import_runner("wine")
        wine_path = wine().get_executable()

    winecfg_path = os.path.join(os.path.dirname(wine_path), "winecfg")
    logger.debug("winecfg: %s", winecfg_path)

    return wineexec(
        None,
        prefix=prefix,
        winetricks_wine=winecfg_path,
        wine_path=winecfg_path,
        arch=arch,
        config=config,
        env=env,
        include_processes=["winecfg.exe"],
    )


def eject_disc(wine_path, prefix):
    """Use Wine to eject a drive"""
    wineexec("eject", prefix=prefix, wine_path=wine_path, args="-a")


def install_cab_component(cabfile, component, wine_path=None, prefix=None, arch=None):
    """Install a component from a cabfile in a prefix"""
    cab_installer = CabInstaller(prefix, wine_path=wine_path, arch=arch)
    files = cab_installer.extract_from_cab(cabfile, component)
    registry_files = cab_installer.get_registry_files(files)
    for registry_file, _arch in registry_files:
        set_regedit_file(registry_file, wine_path=wine_path, prefix=prefix, arch=_arch)
    cab_installer.cleanup()<|MERGE_RESOLUTION|>--- conflicted
+++ resolved
@@ -1,24 +1,16 @@
 """Wine commands for installers"""
-# Standard Library
 # pylint: disable=too-many-arguments
 import os
 import shlex
 import time
 
-# Lutris Modules
 from lutris import runtime, settings
 from lutris.command import MonitoredCommand
 from lutris.config import LutrisConfig
 from lutris.runners import import_runner
-<<<<<<< HEAD
-from lutris.command import MonitoredCommand
 from lutris.util import system
 from lutris.util.strings import split_arguments
-=======
-from lutris.util import system
->>>>>>> 3e95a2ed
 from lutris.util.log import logger
-from lutris.util.strings import split_arguments
 from lutris.util.wine.cabinstall import CabInstaller
 from lutris.util.wine.prefix import WinePrefixManager
 from lutris.util.wine.wine import (
