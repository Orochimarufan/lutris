import os
import re
from collections import defaultdict

from lutris import pga
from lutris.util.log import logger
from lutris.util.steam import vdf_parse
from lutris.util.system import fix_path_case, path_exists
from lutris.util.strings import slugify
from lutris.config import make_game_config_id, LutrisConfig

NAME = 'Steam'

APP_STATE_FLAGS = [
    "Invalid",
    "Uninstalled",
    "Update Required",
    "Fully Installed",
    "Encrypted",
    "Locked",
    "Files Missing",
    "AppRunning",
    "Files Corrupt",
    "Update Running",
    "Update Paused",
    "Update Started",
    "Uninstalling",
    "Backup Running",
    "Reconfiguring",
    "Validating",
    "Adding Files",
    "Preallocating",
    "Downloading",
    "Staging",
    "Committing",
    "Update Stopping"
]


class AppManifest:
    def __init__(self, appmanifest_path):
        self.appmanifest_path = appmanifest_path
        self.steamapps_path, filename = os.path.split(appmanifest_path)
        self.steamid = re.findall(r'(\d+)', filename)[-1]
        self.appmanifest_data = {}

        if path_exists(appmanifest_path):
            with open(appmanifest_path, "r") as appmanifest_file:
                self.appmanifest_data = vdf_parse(appmanifest_file, {})
        else:
            logger.error("Path to AppManifest file %s doesn't exist", appmanifest_path)

    def __repr__(self):
        return "<AppManifest: %s>" % self.appmanifest_path

    @property
    def app_state(self):
        return self.appmanifest_data.get('AppState') or {}

    @property
    def user_config(self):
        return self.app_state.get('UserConfig') or {}

    @property
    def name(self):
        _name = self.app_state.get('name')
        if not _name:
            _name = self.user_config.get('name')
        return _name

    @property
    def slug(self):
        return slugify(self.name)

    @property
    def installdir(self):
        return self.app_state.get('installdir')

    @property
    def states(self):
        """Return the states of a Steam game."""
        states = []
        state_flags = self.app_state.get('StateFlags', 0)
        state_flags = bin(int(state_flags))[:1:-1]
        for index, flag in enumerate(state_flags):
            if flag == '1':
                states.append(APP_STATE_FLAGS[index + 1])
        return states

    def is_installed(self):
        return 'Fully Installed' in self.states

    def get_install_path(self):
        if not self.installdir:
            return None
        install_path = fix_path_case(os.path.join(self.steamapps_path, "common",
                                                  self.installdir))
        if install_path:
            return install_path

        return None

    def get_platform(self):
        steamapps_paths = get_steamapps_paths()
        if self.steamapps_path in steamapps_paths['linux']:
            return 'linux'
        elif self.steamapps_path in steamapps_paths['windows']:
            return 'windows'
        else:
            raise ValueError("Can't find %s in %s"
                             % (self.steamapps_path, steamapps_paths))

    def get_runner_name(self):
        platform = self.get_platform()
        if platform == 'linux':
            return 'steam'
        else:
            return 'winesteam'


def get_appmanifests(steamapps_path):
    """Return the list for all appmanifest files in a Steam library folder"""
    return [f for f in os.listdir(steamapps_path)
            if re.match(r'^appmanifest_\d+.acf$', f)]


def get_steamapps_paths_for_platform(platform_name):
    from lutris.runners import winesteam, steam
    runners = {
        'linux': steam.steam,
        'windows': winesteam.winesteam
    }
    runner = runners[platform_name]()
    return runner.get_steamapps_dirs()


def get_steamapps_paths(flat=False, platform=None):
    base_platforms = ['linux', 'windows']
    if flat:
        steamapps_paths = []
    else:
        steamapps_paths = defaultdict(list)

    if platform:
        if platform not in base_platforms:
            raise ValueError("Illegal value for Steam platform: %s" % platform)
        platforms = [platform]
    else:
        platforms = base_platforms

    for platform in platforms:
        folders = get_steamapps_paths_for_platform(platform)
        if flat:
            steamapps_paths += folders
        else:
            steamapps_paths[platform] = folders

    return steamapps_paths


def get_appmanifest_from_appid(steamapps_path, appid):
    """Given the steam apps path and appid, return the corresponding appmanifest"""
    if not steamapps_path:
        raise ValueError("steamapps_path is mandatory")
    if not path_exists(steamapps_path):
        raise IOError("steamapps_path must be a valid directory")
    if not appid:
        raise ValueError("Missing mandatory appid")
    appmanifest_path = os.path.join(steamapps_path, "appmanifest_%s.acf" % appid)
    if not path_exists(appmanifest_path):
        return None
    return AppManifest(appmanifest_path)


def get_path_from_appmanifest(steamapps_path, appid):
    """Return the path where a Steam game is installed."""
    appmanifest = get_appmanifest_from_appid(steamapps_path, appid)
    if not appmanifest:
        return None
    return appmanifest.get_install_path()


def mark_as_installed(steamid, runner_name, game_info):
    """Sets a Steam game as installed"""
    for key in ['name', 'slug']:
<<<<<<< HEAD
        if key not in game_info:
            raise ValueError("Missing %s field in %s" % (key, game_info))

=======
        assert game_info[key]
>>>>>>> 5033bcfc
    logger.info("Setting %s as installed", game_info['name'])
    config_id = (game_info.get('config_path') or make_game_config_id(game_info['slug']))
    game_id = pga.add_or_update(
        id=game_info.get('id'),
        steamid=int(steamid),
        name=game_info['name'],
        runner=runner_name,
        slug=game_info['slug'],
        installed=1,
        configpath=config_id,
    )

    game_config = LutrisConfig(
        runner_slug=runner_name,
        game_config_id=config_id,
    )
    game_config.raw_game_config.update({'appid': steamid})
    game_config.save()
    return game_id


def mark_as_uninstalled(game_info):
    for key in ('id', 'name'):
        if key not in game_info:
            raise ValueError("Missing %s field in %s" % (key, game_info))
    logger.info('Setting %s as uninstalled', game_info['name'])
    game_id = pga.add_or_update(
        id=game_info['id'],
        runner='',
        installed=0
    )
    return game_id


def sync_appmanifest_state(appmanifest_path, update=None):
    """Given a Steam appmanifest reflect it's state in a Lutris game

    Params:
        appmanifest_path (str): Path to the Steam AppManifest file
        update (dict, optional): Existing lutris game to update
    """

    try:
        appmanifest = AppManifest(appmanifest_path)
    except Exception:
        logger.error("Unable to parse file %s", appmanifest_path)
        return
    if appmanifest.is_installed():
        if update:
            game_info = update
        else:
            game_info = {
                'name': appmanifest.name,
                'slug': appmanifest.slug,
            }
        runner_name = appmanifest.get_runner_name()
        mark_as_installed(appmanifest.steamid, runner_name, game_info)


def sync_with_lutris(platform='linux'):
    logger.debug("Syncing Steam for %s games to Lutris", platform.capitalize())
    steamapps_paths = get_steamapps_paths()
    steam_games_in_lutris = pga.get_games_where(steamid__isnull=False, steamid__not='')
    proton_ids = ["858280", "930400", "961940", "228980"]
    steamids_in_lutris = {str(game['steamid']) for game in steam_games_in_lutris}
    seen_ids = set()  # Set of Steam appids seen while browsing AppManifests

    for steamapps_path in steamapps_paths[platform]:
        appmanifests = get_appmanifests(steamapps_path)
        for appmanifest_file in appmanifests:
            steamid = re.findall(r'(\d+)', appmanifest_file)[0]
            seen_ids.add(steamid)
            appmanifest_path = os.path.join(steamapps_path, appmanifest_file)
            if steamid not in steamids_in_lutris and steamid not in proton_ids:
                # New Steam game, not seen before in Lutris,
                if platform != 'linux':
                    # Windows games might require additional steps.
                    # TODO: Find a way to mark games as "Not fully configured"
                    # as the status.
                    logger.warning("Importing Steam game %s but game might require additional configuration")
                sync_appmanifest_state(appmanifest_path)
            else:
                # Lookup previously installed Steam games
                pga_entry = None
                for game in steam_games_in_lutris:
                    if str(game['steamid']) == steamid and not game['installed']:
                        logger.debug("Matched previously installed game %s", game['name'])
                        pga_entry = game
                        break
                if pga_entry:
                    sync_appmanifest_state(appmanifest_path, update=pga_entry)
    unavailable_ids = steamids_in_lutris.difference(seen_ids)
    for steamid in unavailable_ids:
        for game in steam_games_in_lutris:
            runner = 'steam' if platform == 'linux' else 'winesteam'
            if str(game['steamid']) == steamid \
               and game['installed'] \
               and game['runner'] == runner:
                mark_as_uninstalled(game)<|MERGE_RESOLUTION|>--- conflicted
+++ resolved
@@ -183,13 +183,8 @@
 def mark_as_installed(steamid, runner_name, game_info):
     """Sets a Steam game as installed"""
     for key in ['name', 'slug']:
-<<<<<<< HEAD
         if key not in game_info:
             raise ValueError("Missing %s field in %s" % (key, game_info))
-
-=======
-        assert game_info[key]
->>>>>>> 5033bcfc
     logger.info("Setting %s as installed", game_info['name'])
     config_id = (game_info.get('config_path') or make_game_config_id(game_info['slug']))
     game_id = pga.add_or_update(
